--- conflicted
+++ resolved
@@ -20,14 +20,15 @@
 kusama-runtime = { path = "../runtime/kusama" }
 polkadot-network = { path = "../network"  }
 polkadot-rpc = { path = "../rpc" }
-<<<<<<< HEAD
 sp-io = { git = "https://github.com/paritytech/substrate", branch = "ashley-polkadot-wasm" }
 sp-api = { git = "https://github.com/paritytech/substrate", branch = "ashley-polkadot-wasm" }
 sp-runtime = { git = "https://github.com/paritytech/substrate", branch = "ashley-polkadot-wasm" }
+sp-blockchain = { git = "https://github.com/paritytech/substrate", branch = "ashley-polkadot-wasm" }
 primitives = { package = "sp-core", git = "https://github.com/paritytech/substrate", branch = "ashley-polkadot-wasm" }
 client = { package = "sc-client", git = "https://github.com/paritytech/substrate", branch = "ashley-polkadot-wasm" }
 client-api = { package = "sc-client-api", git = "https://github.com/paritytech/substrate", branch = "ashley-polkadot-wasm" }
 client-db = { package = "sc-client-db", git = "https://github.com/paritytech/substrate", branch = "ashley-polkadot-wasm" }
+sc-chain-spec = { git = "https://github.com/paritytech/substrate", branch = "ashley-polkadot-wasm" }
 sc-executor = { git = "https://github.com/paritytech/substrate", branch = "ashley-polkadot-wasm" }
 sc-network = { git = "https://github.com/paritytech/substrate", branch = "ashley-polkadot-wasm" }
 consensus_common = { package = "sp-consensus", git = "https://github.com/paritytech/substrate", branch = "ashley-polkadot-wasm" }
@@ -36,51 +37,22 @@
 inherents = { package = "sp-inherents", git = "https://github.com/paritytech/substrate", branch = "ashley-polkadot-wasm" }
 service = { package = "sc-service", git = "https://github.com/paritytech/substrate", branch = "ashley-polkadot-wasm", default-features = false }
 telemetry = { package = "sc-telemetry", git = "https://github.com/paritytech/substrate", branch = "ashley-polkadot-wasm" }
-txpool = { package = "sc-transaction-pool", git = "https://github.com/paritytech/substrate", branch = "ashley-polkadot-wasm" }
-txpool-api = { package = "sp-transaction-pool", git = "https://github.com/paritytech/substrate", branch = "ashley-polkadot-wasm" }
+sc-transaction-pool = { git = "https://github.com/paritytech/substrate", branch = "ashley-polkadot-wasm" }
+sp-transaction-pool = { git = "https://github.com/paritytech/substrate", branch = "ashley-polkadot-wasm" }
 sc-keystore = { git = "https://github.com/paritytech/substrate", branch = "ashley-polkadot-wasm" }
-pallet-babe = { git = "https://github.com/paritytech/substrate", default-features = false, branch = "ashley-polkadot-wasm" }
-pallet-staking = { git = "https://github.com/paritytech/substrate", default-features = false, branch = "ashley-polkadot-wasm" }
-im-online = { package = "pallet-im-online", git = "https://github.com/paritytech/substrate", default-features = false, branch = "ashley-polkadot-wasm" }
+pallet-babe = { git = "https://github.com/paritytech/substrate", branch = "ashley-polkadot-wasm" }
+pallet-staking = { git = "https://github.com/paritytech/substrate", branch = "ashley-polkadot-wasm" }
+im-online = { package = "pallet-im-online", git = "https://github.com/paritytech/substrate", branch = "ashley-polkadot-wasm" }
 authority-discovery = { package = "sc-authority-discovery", git = "https://github.com/paritytech/substrate", branch = "ashley-polkadot-wasm" }
 authority-discovery-primitives = { package = "sp-authority-discovery", git = "https://github.com/paritytech/substrate", branch = "ashley-polkadot-wasm" }
 babe = { package = "sc-consensus-babe", git = "https://github.com/paritytech/substrate", branch = "ashley-polkadot-wasm" }
-babe-primitives = { package = "sp-consensus-babe", git = "https://github.com/paritytech/substrate", default-features = false, branch = "ashley-polkadot-wasm" }
-=======
-sp-io = { git = "https://github.com/paritytech/substrate", branch = "ashley-browser-utils" }
-sp-api = { git = "https://github.com/paritytech/substrate", branch = "ashley-browser-utils" }
-sp-runtime = { git = "https://github.com/paritytech/substrate", branch = "ashley-browser-utils" }
-sp-blockchain = { git = "https://github.com/paritytech/substrate", branch = "ashley-browser-utils" }
-primitives = { package = "sp-core", git = "https://github.com/paritytech/substrate", branch = "ashley-browser-utils" }
-client = { package = "sc-client", git = "https://github.com/paritytech/substrate", branch = "ashley-browser-utils" }
-client-api = { package = "sc-client-api", git = "https://github.com/paritytech/substrate", branch = "ashley-browser-utils" }
-client-db = { package = "sc-client-db", git = "https://github.com/paritytech/substrate", branch = "ashley-browser-utils" }
-sc-chain-spec = { git = "https://github.com/paritytech/substrate", branch = "ashley-browser-utils" }
-sc-executor = { git = "https://github.com/paritytech/substrate", branch = "ashley-browser-utils" }
-sc-network = { git = "https://github.com/paritytech/substrate", branch = "ashley-browser-utils" }
-consensus_common = { package = "sp-consensus", git = "https://github.com/paritytech/substrate", branch = "ashley-browser-utils" }
-grandpa = { package = "sc-finality-grandpa", git = "https://github.com/paritytech/substrate", branch = "ashley-browser-utils" }
-grandpa_primitives = { package = "sp-finality-grandpa", git = "https://github.com/paritytech/substrate", branch = "ashley-browser-utils" }
-inherents = { package = "sp-inherents", git = "https://github.com/paritytech/substrate", branch = "ashley-browser-utils" }
-service = { package = "sc-service", git = "https://github.com/paritytech/substrate", branch = "ashley-browser-utils", default-features = false }
-telemetry = { package = "sc-telemetry", git = "https://github.com/paritytech/substrate", branch = "ashley-browser-utils" }
-sc-transaction-pool = { git = "https://github.com/paritytech/substrate", branch = "ashley-browser-utils" }
-sp-transaction-pool = { git = "https://github.com/paritytech/substrate", branch = "ashley-browser-utils" }
-sc-keystore = { git = "https://github.com/paritytech/substrate", branch = "ashley-browser-utils" }
-pallet-babe = { git = "https://github.com/paritytech/substrate", branch = "ashley-browser-utils" }
-pallet-staking = { git = "https://github.com/paritytech/substrate", branch = "ashley-browser-utils" }
-im-online = { package = "pallet-im-online", git = "https://github.com/paritytech/substrate", branch = "ashley-browser-utils" }
-authority-discovery = { package = "sc-authority-discovery", git = "https://github.com/paritytech/substrate", branch = "ashley-browser-utils" }
-authority-discovery-primitives = { package = "sp-authority-discovery", git = "https://github.com/paritytech/substrate", branch = "ashley-browser-utils" }
-babe = { package = "sc-consensus-babe", git = "https://github.com/paritytech/substrate", branch = "ashley-browser-utils" }
-babe-primitives = { package = "sp-consensus-babe", git = "https://github.com/paritytech/substrate", branch = "ashley-browser-utils" }
-sp-block-builder = { git = "https://github.com/paritytech/substrate", branch = "ashley-browser-utils" }
-pallet-transaction-payment-rpc-runtime-api = { git = "https://github.com/paritytech/substrate", branch = "ashley-browser-utils" }
-system_rpc_runtime_api = { package = "frame-system-rpc-runtime-api", git = "https://github.com/paritytech/substrate", branch = "ashley-browser-utils" }
+babe-primitives = { package = "sp-consensus-babe", git = "https://github.com/paritytech/substrate", branch = "ashley-polkadot-wasm" }
+sp-block-builder = { git = "https://github.com/paritytech/substrate", branch = "ashley-polkadot-wasm" }
+pallet-transaction-payment-rpc-runtime-api = { git = "https://github.com/paritytech/substrate", branch = "ashley-polkadot-wasm" }
+system_rpc_runtime_api = { package = "frame-system-rpc-runtime-api", git = "https://github.com/paritytech/substrate", branch = "ashley-polkadot-wasm" }
 codec = { package = "parity-scale-codec", version = "1.1.0" }
-sp-session = { git = "https://github.com/paritytech/substrate", branch = "ashley-browser-utils" }
-sp-offchain = { package = "sp-offchain", git = "https://github.com/paritytech/substrate", branch = "ashley-browser-utils" }
->>>>>>> 7805886e
+sp-session = { git = "https://github.com/paritytech/substrate", branch = "ashley-polkadot-wasm" }
+sp-offchain = { package = "sp-offchain", git = "https://github.com/paritytech/substrate", branch = "ashley-polkadot-wasm" }
 
 [features]
 default = ["rocksdb"]
